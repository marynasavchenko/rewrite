--- conflicted
+++ resolved
@@ -50,12 +50,8 @@
                 public J.MethodDeclaration visitMethodDeclaration(J.MethodDeclaration method, ExecutionContext p) {
                     J.MethodDeclaration md = super.visitMethodDeclaration(method, p);
                     if (md.getSimpleName().equals("allTheThings")) {
-<<<<<<< HEAD
-                        md = md.withTemplate(JavaTemplate.builder(this::getCursor, "Exception").build(),
-=======
                         md = md.withTemplate(JavaTemplate.builder("Exception").context(getCursor()).build(),
                           getCursor(),
->>>>>>> b7dcea4d
                           md.getCoordinates().replaceThrows()
                         );
                     }
