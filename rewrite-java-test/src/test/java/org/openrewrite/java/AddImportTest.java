--- conflicted
+++ resolved
@@ -390,20 +390,12 @@
                 public J.ClassDeclaration visitClassDeclaration(J.ClassDeclaration classDecl, ExecutionContext ctx) {
                     J.ClassDeclaration c = super.visitClassDeclaration(classDecl, ctx);
                     J.Block b = c.getBody();
-<<<<<<< HEAD
-                    JavaTemplate t = JavaTemplate.builder(this::getCursor,
-=======
                     JavaTemplate t = JavaTemplate.builder(
->>>>>>> b7dcea4d
                         "BigDecimal d = BigDecimal.valueOf(1).setScale(1, RoundingMode.HALF_EVEN);")
                       .imports("java.math.BigDecimal", "java.math.RoundingMode")
                       .build();
 
-<<<<<<< HEAD
-                    b = b.withTemplate(t, b.getCoordinates().lastStatement());
-=======
                     b = b.withTemplate(t, getCursor(), b.getCoordinates().lastStatement());
->>>>>>> b7dcea4d
                     maybeAddImport("java.math.BigDecimal");
                     maybeAddImport("java.math.RoundingMode");
                     return c.withBody(b);
